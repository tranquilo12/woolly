--- conflicted
+++ resolved
@@ -48,6 +48,7 @@
 }
 
 
+
 def do_stream(messages: List[ChatCompletionMessageParam]):
     stream = client.chat.completions.create(
         messages=messages,
@@ -57,7 +58,6 @@
             {
                 "type": "function",
                 "function": {
-<<<<<<< HEAD
                     "name": "execute_python_code",
                     "description": "Execute Python code and return the output",
                     "parameters": {
@@ -71,32 +71,11 @@
                     },
                 },
             },
-=======
-                    "name": "get_current_weather",
-                    "description": "Get the current weather at a location",
-                    "parameters": {
-                        "type": "object",
-                        "properties": {
-                            "latitude": {
-                                "type": "number",
-                                "description": "The latitude of the location",
-                            },
-                            "longitude": {
-                                "type": "number",
-                                "description": "The longitude of the location",
-                            },
-                        },
-                        "required": ["latitude", "longitude"],
-                    },
-                },
-            }
->>>>>>> 9f330b6d
         ],
     )
 
     return stream
 
-<<<<<<< HEAD
 
 def stream_text(messages: List[ChatCompletionMessageParam], protocol: str = "data"):
     try:
@@ -110,41 +89,6 @@
                 args = json.loads(args_str)
                 if not isinstance(args, dict):
                     raise ValueError("Arguments must be a JSON object")
-=======
-
-def stream_text(messages: List[ChatCompletionMessageParam], protocol: str = "data"):
-    draft_tool_calls = []
-    draft_tool_calls_index = -1
-
-    stream = client.chat.completions.create(
-        messages=messages,
-        model="gpt-4o",
-        stream=True,
-        tools=[
-            {
-                "type": "function",
-                "function": {
-                    "name": "get_current_weather",
-                    "description": "Get the current weather at a location",
-                    "parameters": {
-                        "type": "object",
-                        "properties": {
-                            "latitude": {
-                                "type": "number",
-                                "description": "The latitude of the location",
-                            },
-                            "longitude": {
-                                "type": "number",
-                                "description": "The longitude of the location",
-                            },
-                        },
-                        "required": ["latitude", "longitude"],
-                    },
-                },
-            }
-        ],
-    )
->>>>>>> 9f330b6d
 
                 result = available_tools[tool_call.function.name](**args)
                 return {
@@ -165,7 +109,6 @@
             if not chunk.choices:
                 continue
 
-<<<<<<< HEAD
             delta = chunk.choices[0].delta
 
             # Handle tool calls
@@ -246,53 +189,11 @@
             created_at=datetime.now(timezone.utc),
             updated_at=datetime.now(timezone.utc),
         )
-=======
-            elif choice.finish_reason == "tool_calls":
-                for tool_call in draft_tool_calls:
-                    yield '9:{{"toolCallId":"{id}","toolName":"{name}","args":{args}}}\n'.format(
-                        id=tool_call["id"],
-                        name=tool_call["name"],
-                        args=tool_call["arguments"],
-                    )
-
-                for tool_call in draft_tool_calls:
-                    tool_result = available_tools[tool_call["name"]](
-                        **json.loads(tool_call["arguments"])
-                    )
-
-                    yield 'a:{{"toolCallId":"{id}","toolName":"{name}","args":{args},"result":{result}}}\n'.format(
-                        id=tool_call["id"],
-                        name=tool_call["name"],
-                        args=tool_call["arguments"],
-                        result=json.dumps(tool_result),
-                    )
-
-            elif choice.delta.tool_calls:
-                for tool_call in choice.delta.tool_calls:
-                    id = tool_call.id
-                    name = tool_call.function.name
-                    arguments = tool_call.function.arguments
-
-                    if id is not None:
-                        draft_tool_calls_index += 1
-                        draft_tool_calls.append(
-                            {"id": id, "name": name, "arguments": ""}
-                        )
-
-                    else:
-                        draft_tool_calls[draft_tool_calls_index][
-                            "arguments"
-                        ] += arguments
-
-            else:
-                yield "0:{text}\n".format(text=json.dumps(choice.delta.content))
->>>>>>> 9f330b6d
 
         db.add(new_chat)
         db.commit()
         db.refresh(new_chat)
 
-<<<<<<< HEAD
         chat_id = str(new_chat.id)
         print(f"Successfully created chat with ID: {chat_id}")
 
@@ -443,12 +344,6 @@
         if not request.messages:
             raise HTTPException(
                 status_code=422, detail="No messages provided in request"
-=======
-            yield 'e:{{"finishReason":"{reason}","usage":{{"promptTokens":{prompt},"completionTokens":{completion}}},"isContinued":false}}\n'.format(
-                reason="tool-calls" if len(draft_tool_calls) > 0 else "stop",
-                prompt=prompt_tokens,
-                completion=completion_tokens,
->>>>>>> 9f330b6d
             )
 
         openai_messages = convert_to_openai_messages(request.messages)
@@ -520,7 +415,6 @@
                 print(f"Error in stream_chat: {e}")
                 raise
 
-<<<<<<< HEAD
         return StreamingResponse(
             stream_chat(openai_messages, protocol),
             headers={"x-vercel-ai-data-stream": "v1"},
@@ -538,13 +432,10 @@
 @app.post("/api/chat")
 async def handle_chat_legacy(request: Request, protocol: str = Query("data")):
     """Legacy endpoint maintained for backward compatibility"""
-=======
-@app.post("/api/chat")
-async def handle_chat_data(request: Request, protocol: str = Query("data")):
->>>>>>> 9f330b6d
     messages = request.messages
     openai_messages = convert_to_openai_messages(messages)
 
     response = StreamingResponse(stream_text(openai_messages, protocol))
     response.headers["x-vercel-ai-data-stream"] = "v1"
+    response.headers["x-vercel-ai-data-stream"] = "v1"
     return response